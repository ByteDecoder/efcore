--- conflicted
+++ resolved
@@ -134,12 +134,6 @@
         {
             if (!_disposed)
             {
-<<<<<<< HEAD
-                _reader.Dispose();
-                _command.Parameters.Clear();
-                _command.Dispose();
-                _connection.Close();
-=======
                 // Defensively read RecordsAffected since MySQL provider can throw ObjectDisposedException
                 var recordsAffected = -1;
                 try
@@ -149,8 +143,11 @@
                 catch
                 {
                 }
->>>>>>> 88551da8
 
+                _reader.Dispose();
+                _command.Parameters.Clear();
+                _command.Dispose();
+                _connection.Close();
                 _logger.DataReaderDisposing(
                     _connection,
                     _command,
@@ -161,18 +158,10 @@
                     _startTime,
                     _stopwatch.Elapsed);
 
-<<<<<<< HEAD
-=======
                 _reader.Dispose();
-                if (!AppContext.TryGetSwitch("Microsoft.EntityFrameworkCore.Issue9277", out var isEnabled)
-                    || !isEnabled)
-                {
-                    _command.Parameters?.Clear();
-                }
+                _command.Parameters?.Clear();
                 _command.Dispose();
                 _connection?.Close();
-
->>>>>>> 88551da8
                 _disposed = true;
             }
         }
